# This workflow will build a golang project
# For more information see: https://docs.github.com/en/actions/automating-builds-and-tests/building-and-testing-go

name: Go

on:
  push:
    branches: [ "main" ]
  pull_request:
    branches: [ "main" ]
  workflow_dispatch:
  
jobs:
  ci:
    name: Vet, lint and test
    runs-on: ubuntu-latest
    steps:
<<<<<<< HEAD
    - name: Checkout repo
      uses: actions/checkout@v3
=======
    - uses: actions/checkout@v4
>>>>>>> 19ea0e84

    - name: Set up Go
      uses: actions/setup-go@v4
      with:
        go-version: ">=1.21.0"

    - name: Vet
      run: make vet

    # the official golanci-lint-action logs a lot of errors (https://github.com/golangci/golangci-lint-action/issues/135)
    # therefore it's replaced with a manual approach
    # - name: Lint
    #   uses: golangci/golangci-lint-action@v3

    - name: Lint
      run: |
        curl -sSfL https://raw.githubusercontent.com/golangci/golangci-lint/master/install.sh | sh -s -- -b $(go env GOPATH)/bin
        golangci-lint run --out-format=github-actions

    - name: Integration Test
      run: make test_integration

  govulncheck:
    runs-on: ubuntu-latest
    name: Run govulncheck
    steps:
    - id: govulncheck
      uses: golang/govulncheck-action@v1
      with:
        go-package: ./...<|MERGE_RESOLUTION|>--- conflicted
+++ resolved
@@ -15,12 +15,8 @@
     name: Vet, lint and test
     runs-on: ubuntu-latest
     steps:
-<<<<<<< HEAD
     - name: Checkout repo
-      uses: actions/checkout@v3
-=======
-    - uses: actions/checkout@v4
->>>>>>> 19ea0e84
+      uses: actions/checkout@v4
 
     - name: Set up Go
       uses: actions/setup-go@v4
